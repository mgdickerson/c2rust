--- conflicted
+++ resolved
@@ -23,13 +23,9 @@
   sequences of this node type.  This only works for types supporting
   `GetNodeId` and `GetSpan`.
 
-<<<<<<< HEAD
 - `#[rewrite=ignore]`: On a type, ignore nodes of this type; on a field, ignore
   the contents of this field.  Perform no side effects and always return
   success, in both `rewrite_recycled` and `rewrite_fresh`.
-=======
-- `#[rewrite=ignore]`: Ignore nodes of this type.  Perform no side effects and
-  always return success, in both `rewrite_recycled` and `rewrite_fresh`.
 
 
 - `#[prec_contains_expr]`: When entering a child of this node type, by default
@@ -56,7 +52,6 @@
   normal precedence.  `kind` should be the name of a `rewrite::ExprPrec`
   variant: `Cond` for exprs in conditional-like positions, or `Callee` for
   exprs in function-call callee positions.
->>>>>>> 37da5165
 '''
 
 from datetime import datetime
