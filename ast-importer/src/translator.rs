
use syntax::ast;
use syntax::ast::*;
use syntax::tokenstream::{TokenStream};
use syntax::parse::token::{DelimToken,Token};
use syntax::abi::Abi;
use std::collections::HashMap;
use renamer::Renamer;
use convert_type::TypeConverter;
use loops::*;
use idiomize::ast_manip::make_ast::*;
use c_ast;
use c_ast::*;
use syntax::ptr::*;
use syntax::print::pprust::*;
use std::ops::Index;
use std::cell::RefCell;
use dtoa;

use cfg;

pub struct Translation {
    pub items: Vec<P<Item>>,
    type_converter: RefCell<TypeConverter>,
    pub ast_context: TypedAstContext,
    renamer: RefCell<Renamer<CDeclId>>,
    loops: LoopContext,
<<<<<<< HEAD
    reloop_cfgs: bool,
    dump_function_cfgs: bool,
=======
    zero_inits: RefCell<HashMap<CDeclId, Result<P<Expr>, String>>>,
>>>>>>> 0fb1df32
}

pub struct WithStmts<T> {
    pub stmts: Vec<Stmt>,
    pub val: T,
}

impl<T> WithStmts<T> {
    pub fn new(val: T) -> Self {
        WithStmts { stmts: vec![], val, }
    }
    pub fn and_then<U,F: FnOnce(T) -> WithStmts<U>>(self, f : F) -> WithStmts<U> {
        let mut next = f(self.val);
        let mut stmts = self.stmts;
        stmts.append(&mut next.stmts);
        WithStmts {
            val: next.val,
            stmts
        }
    }
    pub fn map<U,F: FnOnce(T) -> U>(self, f : F) -> WithStmts<U> {
        WithStmts {
            val: f(self.val),
            stmts: self.stmts,
        }
    }
}

impl WithStmts<P<Expr>> {

    /// Package a series of statements and an expression into one block expression
    pub fn to_expr(mut self) -> P<Expr> {
        if self.stmts.is_empty() {
            self.val
        } else {
            self.stmts.push(mk().expr_stmt(self.val));
            mk().block_expr(mk().block(self.stmts))
        }
    }

    /// Package a series of statements and an expression into one block
    pub fn to_block(mut self) -> P<Block> {
        self.stmts.push(mk().expr_stmt(self.val));
        mk().block(self.stmts)
    }
}

fn sequence_option<A,E>(x: Option<Result<A,E>>) -> Result<Option<A>, E> {
    match x {
        None => Ok(None),
        Some(Ok(o)) => Ok(Some(o)),
        Some(Err(e)) => Err(e),
    }
}

fn pointer_offset(ptr: P<Expr>, offset: P<Expr>) -> P<Expr> {
    let offset = mk().cast_expr(offset, mk().path_ty(vec!["isize"]));
    mk().method_call_expr(ptr, "offset", vec![offset])
}

/// Construct a new constant null pointer expression
fn null_expr() -> P<Expr>  {
    mk().call_expr(mk().path_expr(vec!["std", "ptr", "null"]), vec![] as Vec<P<Expr>>)
}

/// Construct a new mutable null pointer expression
fn null_mut_expr() -> P<Expr> {
    mk().call_expr(mk().path_expr(vec!["std", "ptr", "null_mut"]), vec![] as Vec<P<Expr>>)
}

fn transmute_expr(source_ty: P<Ty>, target_ty: P<Ty>, expr: P<Expr>) -> P<Expr> {
    let type_args = vec![source_ty, target_ty];
    let path = vec![
        mk().path_segment("std"),
        mk().path_segment("mem"),
        mk().path_segment_with_params("transmute",
                                      mk().angle_bracketed_param_types(type_args)),
    ];
    mk().call_expr(mk().path_expr(path), vec![expr])
}

pub fn stmts_block(mut stmts: Vec<Stmt>) -> P<Block> {
    if stmts.len() == 1 {
        if let StmtKind::Expr(ref e) = stmts[0].node {
            if let ExprKind::Block(ref b) = e.node {
                    return b.clone()
            }
        }
    }

    if stmts.len() > 0 {
        let n = stmts.len() - 1;
        let s = stmts.remove(n);
        stmts.push(s.add_trailing_semicolon())
    }

    mk().block(stmts)
}

pub fn with_stmts_opt<T>(opt: Option<WithStmts<T>>) -> WithStmts<Option<T>> {
    match opt {
        None => WithStmts::new(None),
        Some(x) => WithStmts { stmts: x.stmts, val: Some(x.val) },
    }
}

// Generate link attributes needed to ensure that the generated Rust libraries have the right symbol
// values.
fn mk_linkage(in_extern_block: bool, new_name: &str, old_name: &str) -> Builder {
    if new_name == old_name {
        mk().single_attr("no_mangle")          // Don't touch my name Rust!
    } else if in_extern_block {
        mk().str_attr("link_name", old_name)   // Look for this name
    } else {
        mk().str_attr("export_name", old_name) // Make sure you actually name it this
    }
}


pub fn translate(ast_context: &TypedAstContext, reloop_cfgs: bool, dump_function_cfgs: bool) -> String {

    let mut t = Translation::new(ast_context.clone(), reloop_cfgs, dump_function_cfgs);

    enum Name<'a> {
        VarName(&'a str),
        TypeName(&'a str),
        AnonymousType,
        NoName,
    }

    fn some_type_name(s: Option<&str>) -> Name {
        match s {
            None => Name::AnonymousType,
            Some(r) => Name::TypeName(r),
        }
    }

    // Populate renamer with top-level names
    for (&decl_id, decl) in &ast_context.c_decls {
        let decl_name = match &decl.kind {
            &CDeclKind::Struct { ref name, .. } => some_type_name(name.as_ref().map(String::as_str)),
            &CDeclKind::Enum { ref name, .. } => some_type_name(name.as_ref().map(String::as_str)),
            &CDeclKind::Union { ref name, .. } => some_type_name(name.as_ref().map(String::as_str)),
            &CDeclKind::Typedef { ref name, .. } => Name::TypeName(name),
            &CDeclKind::Function { ref name, .. } => Name::VarName(name),
            // &CDeclKind::EnumConstant { ref name, .. } => Name::VarName(name),
            &CDeclKind::Variable { ref ident, .. }
              if ast_context.c_decls_top.contains(&decl_id) => Name::VarName(ident),
            _ => Name::NoName,
        };
        match decl_name {
            Name::NoName => (),
            Name::AnonymousType => { t.type_converter.borrow_mut().declare_decl_name(decl_id, "unnamed"); }
            Name::TypeName(name)=> { t.type_converter.borrow_mut().declare_decl_name(decl_id, name); }
            Name::VarName(name) => { t.renamer.borrow_mut().insert(decl_id, name); }
        }
    }

    // Export all types
    for (&decl_id, decl) in &ast_context.c_decls {
        let needs_export = match &decl.kind {
            &CDeclKind::Struct { .. } => true,
            &CDeclKind::Enum { .. } => true,
            &CDeclKind::Union { .. } => true,
            &CDeclKind::Typedef { .. } => true,
            _ => false,
        };
        if needs_export {
            match t.convert_decl(true, decl_id) {
                Ok(item) => t.items.push(item),
                Err(e) => {
                    let ref k = t.ast_context.c_decls.get(&decl_id).map(|x| &x.kind);
                    eprintln!("Skipping declaration due to error: {}, kind: {:?}", e, k)
                },
            }
        }
    }

    // Export top-level value declarations
    for top_id in &ast_context.c_decls_top {
        let needs_export = match &ast_context.c_decls[top_id].kind {
            &CDeclKind::Function { .. } => true,
            &CDeclKind::Variable { .. } => true,
            _ => false,
        };
        if needs_export {
            match t.convert_decl(true, *top_id) {
                Ok(item) => t.items.push(item),
                Err(e) => {
                    let ref k = t.ast_context.c_decls.get(top_id).map(|x| &x.kind);
                    eprintln!("Skipping declaration due to error: {}, kind: {:?}", e, k)
                },
            }
        }
    }


    to_string(|s| {

        let features =
            vec![("feature",vec!["libc","i128_type","const_ptr_null"]),
                 ("allow"  ,vec!["non_camel_case_types","non_snake_case","dead_code"])];

        for (key,values) in features {
            for value in values {
                s.print_attribute(&mk().attribute::<_, TokenStream>(
                    AttrStyle::Inner,
                    vec![key],
                    vec![
                        Token::OpenDelim(DelimToken::Paren),
                        Token::Ident(mk().ident(value)),
                        Token::CloseDelim(DelimToken::Paren),
                    ].into_iter().collect(),
                ))?
            }
        }

        // Add `extern crate libc` to the top of the file
        s.print_item(&mk().extern_crate_item("libc", None))?;

        // Add the items accumulated
        for x in t.items.iter() {
            s.print_item(x)?;
        }

        Ok(())
    })
}

/// Convert a boolean expression to a c_int
fn bool_to_int(val: P<Expr>) -> P<Expr> {
    mk().cast_expr(val, mk().path_ty(vec!["libc","c_int"]))
}

/// This represents all of the ways a C expression can be used in a C program. Making this
/// distinction is important for:
///
///   * not generating a bunch of unnecessary code, e.g., the expression `p = 1` evaluates `1`,
///     but when used in a statement like `p = 1;`, we don't care about this, so we can translate
///     to the Rust `p = 1` (even if it evaluates to the unit type). We get this behaviour by
///     translating expression statements using `ExprUse::Unused`.
///
///   * handling `volatile` properly, e.g., suppose `volatile int n, *p;` and `int x;`.
///     Then, `x = n` is a volatile read of `n` but `p = &n` is not. We get this behaviour
///     by translating the argument of `&` using `ExprUse::LValue` and the right hand side of `=`
///     using `ExprUse::RValue`.
///
/// See `Translation::convert_expr` for more details.
#[derive(Copy, Clone, Debug, PartialOrd, PartialEq, Ord, Eq)]
pub enum ExprUse {
    /// expressions interesting only for their side-effects - we don't care about their values
    Unused,
    /// expressions used as C lvalues
    LValue,
    /// expressions used as C rvalues
    RValue,
}

impl Translation {
    pub fn new(ast_context: TypedAstContext, reloop_cfgs: bool, dump_function_cfgs: bool) -> Translation {
        Translation {
            items: vec![],
            type_converter: RefCell::new(TypeConverter::new()),
            ast_context,
            renamer: RefCell::new(Renamer::new(&[
                // Keywords currently in use
                "as", "break", "const", "continue", "crate","else", "enum", "extern", "false", "fn",
                "for", "if", "impl", "in", "let", "loop", "match", "mod", "move", "mut", "pub",
                "ref", "return", "Self", "self", "static", "struct", "super", "trait", "true",
                "type", "unsafe", "use", "where", "while",

                // Keywords reserved for future use
                "abstract", "alignof", "become", "box", "do", "final", "macro", "offsetof",
                "override", "priv", "proc", "pure", "sizeof", "typeof", "unsized", "virtual",
                "yield",
            ])),
            loops: LoopContext::new(),
<<<<<<< HEAD

            reloop_cfgs,
            dump_function_cfgs,
=======
            zero_inits: RefCell::new(HashMap::new()),
>>>>>>> 0fb1df32
        }
    }

    // This node should _never_ show up in the final generated code. This is an easy way to notice
    // if it does.
    fn panic() -> P<Expr> {
        mk().mac_expr(mk().mac(vec!["panic"], vec![]))
    }

    fn convert_decl(&self, toplevel: bool, decl_id: CDeclId) -> Result<P<Item>, String> {

        match self.ast_context.c_decls.get(&decl_id)
            .ok_or_else(|| format!("Missing decl {:?}", decl_id))?
            .kind {
            CDeclKind::Struct { ref fields, .. } => {
                let name = self.type_converter.borrow_mut().resolve_decl_name(decl_id).unwrap();

                // Gather up all the field names and field types
                let mut field_entries = vec![];
                for &x in fields {
                    match &self.ast_context.index(x).kind {
                        &CDeclKind::Field { ref name, typ } => {
                            let name = self.type_converter.borrow_mut().declare_field_name(decl_id, x, name);
                            let typ = self.convert_type(typ.ctype)?;
                            field_entries.push(mk().struct_field(name, typ))
                        }
                        _ => return Err(format!("Found non-field in record field list")),
                    }
                }

                Ok(mk().pub_()
                    .call_attr("derive", vec!["Copy", "Clone"])
                    .call_attr("repr", vec!["C"])
                    .struct_item(name, field_entries))
            }

            CDeclKind::Union { ref fields, .. } => {
                let name = self.type_converter.borrow_mut().resolve_decl_name(decl_id).unwrap();

                let mut field_syns = vec![];
                for &x in fields {
                    let field_decl = self.ast_context.index(x);
                    match &field_decl.kind {
                        &CDeclKind::Field { ref name, typ } => {
                            let name = self.type_converter.borrow_mut().declare_field_name(decl_id, x, name);
                            let typ = self.convert_type(typ.ctype)?;
                            field_syns.push(mk().struct_field(name, typ))
                        }
                        _ => return Err(format!("Found non-field in record field list")),
                    }
                }

                if field_syns.is_empty() {
                    // Empty unions are a GNU extension, but Rust doesn't allow empty unions.
                    Ok(mk().pub_()
                        .call_attr("derive", vec!["Copy", "Clone"])
                        .call_attr("repr", vec!["C"])
                        .struct_item(name, vec![]))
                } else {
                    Ok(mk().pub_()
                        .call_attr("derive", vec!["Copy", "Clone"])
                        .call_attr("repr", vec!["C"])
                        .union_item(name, field_syns))
                }
            }

            CDeclKind::Field { .. } => Err(format!("Field declarations should be handled inside structs/unions")),

            CDeclKind::Enum { ref variants, .. } => {

                let enum_name = &self.type_converter.borrow().resolve_decl_name(decl_id).expect("Enums should already be renamed");

                let mut variant_syns = vec![];
                for v in variants {
                    let enum_constant_decl = self.ast_context.index(*v);
                    match &enum_constant_decl.kind {
                        &CDeclKind::EnumConstant { ref name, value } => {
                            let disc = mk().lit_expr(mk().int_lit(value as u128, ""));
                            let variant = &self.renamer.borrow_mut()
                                .insert(*v, &format!("{}::{}", enum_name, name))
                                .expect(&format!("Failed to insert enum variant '{}'", name));
                            let variant = variant.trim_left_matches(&format!("{}::", enum_name));
                            variant_syns.push(mk().unit_variant(variant, Some(disc)))
                        }
                        _ => return Err(format!("Found non-variant in enum variant list")),
                    }
                }

                Ok(mk().pub_()
                    .call_attr("derive", vec!["Copy","Clone"])
                    .call_attr("repr", vec!["C"])
                    .enum_item(enum_name, variant_syns))
            },

            CDeclKind::EnumConstant { .. } => Err(format!("Enum variants should be handled inside enums")),


            CDeclKind::Function { .. } if !toplevel => Err(format!("Function declarations must be top-level")),
            CDeclKind::Function { is_extern, typ, ref name, ref parameters, body } => {

                let new_name = &self.renamer.borrow().get(&decl_id).expect("Functions should already be renamed");


                let ret: CQualTypeId = match &self.ast_context.resolve_type(typ).kind {
                    &CTypeKind::Function(ret, _) => ret,
                    k => return Err(format!("Type of function {:?} was not a function type, got {:?}", decl_id, k))
                };

                let mut args: Vec<(CDeclId, String, CQualTypeId)> = vec![];
                for param_id in parameters {
                    if let CDeclKind::Variable { ref ident, typ, .. } = self.ast_context.index(*param_id).kind {
                        args.push((*param_id, ident.clone(), typ))
                    } else {
                        return Err(format!("Parameter is not variable declaration"))
                    }
                }

                self.convert_function(is_extern, new_name, name, &args, ret, body)
            },

            CDeclKind::Typedef { ref typ, .. } => {

                let new_name = &self.type_converter.borrow_mut().resolve_decl_name(decl_id).unwrap();

                let ty = self.convert_type(typ.ctype)?;
                Ok(mk().type_item(new_name, ty))
            },

            // Extern variable without intializer (definition elsewhere)
            CDeclKind::Variable { is_extern: true, is_static, is_defn: false, ref ident, initializer, typ } => {
                assert!(is_static, "An extern variable must be static");
                assert!(initializer.is_none(), "An extern variable that isn't a definition can't have an initializer");

                let new_name = &self.renamer.borrow().get(&decl_id).expect("Variables should already be renamed");
                let (ty, mutbl, _) = self.convert_variable(None, typ)?;

                let extern_item = mk_linkage(true, new_name, ident)
                    .set_mutbl(mutbl)
                    .foreign_static(new_name, ty);

                Ok(mk().abi(Abi::C)
                    .foreign_items(vec![extern_item]))
            }

            // Extern variable with intializer (definition here)
            CDeclKind::Variable { is_extern: true, is_static, ref ident, initializer, typ, .. } => {
                assert!(is_static, "An extern variable must be static");

                let new_name = &self.renamer.borrow().get(&decl_id).expect("Variables should already be renamed");
                let (ty, mutbl, init) = self.convert_variable(initializer, typ)?;

                let init = init.to_expr();

                Ok(mk_linkage(false, new_name, ident)
                    .vis(Visibility::Public)
                    .abi(Abi::C)
                    .set_mutbl(mutbl)
                    .static_item(new_name, ty, init))
            }

            // Static variable (definition here)
            CDeclKind::Variable { is_static: true, initializer, typ, .. } => {

                let new_name = &self.renamer.borrow().get(&decl_id).expect("Variables should already be renamed");
                let (ty, mutbl, init) = self.convert_variable(initializer, typ)?;

                let init = init.to_expr();

                Ok(mk().set_mutbl(mutbl)
                    .static_item(new_name, ty, init))
            }

            CDeclKind::Variable { .. } => Err(format!("This should be handled in 'convert_decl_stmt'")),

            //ref k => Err(format!("Translation not implemented for {:?}", k)),
        }
    }

    fn convert_function(
        &self,
        is_extern: bool,
        new_name: &str,
        name: &str,
        arguments: &[(CDeclId, String, CQualTypeId)],
        return_type: CQualTypeId,
        body: Option<CStmtId>,
    ) -> Result<P<Item>, String> {

        self.with_scope(|| {
            let mut args: Vec<Arg> = vec![];

            for &(decl_id, ref var, typ) in arguments {
                let (ty, mutbl, _) = self.convert_variable(None, typ)?;

                let pat = if var.is_empty() {
                    mk().wild_pat()
                } else {
                    // extern function declarations don't support/require mut patterns
                    let mutbl = if body.is_none() { Mutability::Immutable } else { mutbl };

                    let new_var = self.renamer.borrow_mut()
                        .insert(decl_id, var.as_str())
                        .expect(&format!("Failed to insert argument '{}' while converting '{}'", var, name));

                    mk().set_mutbl(mutbl).ident_pat(new_var)
                };

                args.push(mk().arg(ty, pat))
            }

            let ret = FunctionRetTy::Ty(self.convert_type(return_type.ctype)?);

            let decl = mk().fn_decl(args, ret);


            if let Some(body) = body {
                // Translating an actual function

<<<<<<< HEAD
                let block = self.convert_function_body(name, body);
=======
                let block = self.convert_function_body(body)?;
>>>>>>> 0fb1df32

                // Only add linkage attributes if the function is `extern`
                let mk_ = if is_extern {
                    mk_linkage(false, new_name, name)
                        .abi(Abi::C)
                        .vis(Visibility::Public)
                } else {
                    mk().abi(Abi::C)
                };

                Ok(mk_.unsafe_().fn_item(new_name, decl, block))
            } else {
                // Translating an extern function declaration

                let function_decl = mk_linkage(true, new_name, name)
                    .foreign_fn(new_name, decl);

                Ok(mk().abi(Abi::C)
                    .foreign_items(vec![function_decl]))
            }
        })
    }

<<<<<<< HEAD
    fn convert_function_body(&self, name: &str, body_id: CStmtId) -> P<Block> {

        // Function body scope
        self.with_scope(|| {

            let stmts = if self.reloop_cfgs {
                let graph = cfg::Cfg::from_stmt(self, body_id);

                if self.dump_function_cfgs {
                    graph
                        .dump_dot_graph(format!("{}_{}.dot", "cfg", name))
                        .expect("Failed to write CFG .dot file");
                }

                let simplify_structures = true;
                let relooped = cfg::relooper::reloop(graph, simplify_structures);

                println!("Relooped:");
                for s in &relooped {
                    println!("  {:?}", s);
                }


                // TODO: renamer this
                let current_block = mk().ident_expr("current_block");
                let mut stmts: Vec<Stmt> = vec![];
                if cfg::structures::has_multiple(&relooped) {
                    let local = mk().local(mk().ident_pat("current_block"), Some(mk().path_ty(vec!["u64"])), None as Option<P<Expr>>);
                    stmts.push(mk().local_stmt(P(local)))
                }
                stmts.extend(cfg::structures::structured_cfg(&relooped, current_block));
                stmts
            } else {
                match self.ast_context.index(body_id).kind {
                    CStmtKind::Compound(ref stmts) => stmts
                        .iter()
                        .flat_map(|stmt| self.convert_stmt(*stmt))
                        .collect(),
                    _ => panic!("function body expects to be a compound statement"),
                }
=======
    fn convert_function_body(&self, body_id: CStmtId) -> Result<P<Block>, String> {

        // Function body scope
        self.with_scope(|| {
            let stmts = match self.ast_context.index(body_id).kind {
                CStmtKind::Compound(ref stmts) => stmts
                    .iter()
                    .map(|stmt| self.convert_stmt(*stmt))
                    .collect::<Result<Vec<Vec<Stmt>>,String>>()?,
                _ => panic!("function body expects to be a compound statement"),
>>>>>>> 0fb1df32
            };

            Ok(stmts_block(stmts.into_iter().flat_map(|x|x).collect()))
        })
    }

    fn convert_stmt(&self, stmt_id: CStmtId) -> Result<Vec<Stmt>, String> {
        match self.ast_context.index(stmt_id).kind {
            CStmtKind::Empty => Ok(vec![]),

            CStmtKind::Decls(ref decls) => {
                Ok(decls
                    .iter()
                    .flat_map(|decl| self.convert_decl_stmt(*decl))
                    .collect())
            },

            CStmtKind::Return(expr) => self.convert_return_stmt(expr),

            CStmtKind::If { scrutinee, true_variant, false_variant } =>
                self.convert_if_stmt(scrutinee, true_variant, false_variant),

            CStmtKind::While { condition, body } => self.convert_while_stmt(condition, body),

            CStmtKind::DoWhile { body, condition } => self.convert_do_stmt(body, condition),

            CStmtKind::ForLoop { init, condition, increment, body } =>
                self.convert_for_stmt(init, condition, increment, body),

            CStmtKind::Compound(ref stmts) => {
                self.with_scope(|| {
                    let stmts = stmts
                        .iter()
                        .flat_map(|stmt| self.convert_stmt(*stmt).unwrap())
                        .collect();

                    Ok(vec![mk().expr_stmt(mk().block_expr(stmts_block(stmts)))])
                })
            },

            CStmtKind::Expr(expr) => Ok(self.convert_expr(ExprUse::Unused, expr)?.stmts),

            CStmtKind::Break => {
                let mut loop_ = self.loops.current_loop_mut();
                loop_.has_break = true;
                let loop_label = loop_.get_or_create_label(&self.loops).to_owned();
                Ok(vec![mk().expr_stmt(mk().break_expr(Some(loop_label)))])
            },

            CStmtKind::Continue => {
                let mut loop_ = self.loops.current_loop_mut();
                loop_.has_continue = true;
                match loop_.loop_type {
                    LoopType::While => {
                        // We can translate C continue in a while loop
                        // directly to Rust's continue
                        let loop_label = loop_.get_or_create_label(&self.loops).to_owned();
                        Ok(vec![mk().expr_stmt(mk().continue_expr(Some(loop_label)))])
                    },
                    _ => {
                        // We translate all other C continue statements
                        // to a break from the inner body loop
                        let body_label = loop_.get_or_create_body_label(&self.loops).to_owned();
                        Ok(vec![mk().expr_stmt(mk().break_expr(Some(body_label)))])
                    },
                }
            },

            ref stmt => Err(format!("convert_stmt {:?}", stmt)),
        }
    }

    /// Convert a C expression to a rust boolean expression
<<<<<<< HEAD
    pub fn convert_condition(&self, target: bool, cond_id: CExprId) -> WithStmts<P<Expr>> {
=======
    fn convert_condition(&self, target: bool, cond_id: CExprId) -> Result<WithStmts<P<Expr>>, String> {
>>>>>>> 0fb1df32
        let ty_id = self.ast_context.index(cond_id).kind.get_type();

        Ok(self.convert_expr(ExprUse::RValue, cond_id)?
            .map(|e| self.match_bool(target, ty_id, e)))
    }

    fn convert_while_stmt(&self, cond_id: CExprId, body_id: CStmtId) -> Result<Vec<Stmt>,String> {
        let cond = self.convert_condition(true, cond_id)?;
        self.loops.push_loop(LoopType::While);
        let body = self.convert_stmt(body_id)?;
        let loop_ = self.loops.pop_loop();

        let rust_cond = cond.to_expr();
        let rust_body = stmts_block(body);

        Ok(vec![mk().expr_stmt(mk().while_expr(rust_cond, rust_body, loop_.label))])
    }

    fn convert_do_stmt(&self, body_id: CStmtId, cond_id: CExprId) -> Result<Vec<Stmt>,String> {
        let cond = self.convert_condition(false, cond_id)?;
        self.loops.push_loop(LoopType::DoWhile);
        let mut body = self.convert_stmt(body_id)?;
        let mut loop_ = self.loops.pop_loop();

        // Wrap the body in a 'body: loop { ...; break 'body } loop if needed
        let mut body = match loop_.body_label {
            Some(ref l) => {
                assert!(loop_.has_continue, "Expected do/while loop with body label to contain continue statement");
                body.push(mk().semi_stmt(mk().break_expr(Some(l))));
                vec![mk().expr_stmt(mk().loop_expr(stmts_block(body), Some(l)))]
            },
            None => body,
        };

        let rust_cond = cond.to_expr();
        let loop_label = loop_.get_or_create_label(&self.loops).to_owned();
        let break_stmt = mk().semi_stmt(mk().break_expr(Some(loop_label)));

        // if (!cond) { break 'loopN; }
        body.push(mk().expr_stmt(mk().ifte_expr(rust_cond, mk().block(vec![break_stmt]), None as Option<P<Expr>>)));

        let rust_body = stmts_block(body);

        Ok(vec![mk().semi_stmt(mk().loop_expr(rust_body, loop_.label))])
    }

    fn convert_for_stmt(
        &self,
        init_id: Option<CStmtId>,
        cond_id: Option<CExprId>,
        inc_id: Option<CExprId>,
        body_id: CStmtId,
    ) -> Result<Vec<Stmt>, String> {

        // Open new scope for the for loop initializer
        self.with_scope(|| {
            let mut init = match init_id {
                Some(i) => self.convert_stmt(i)?,
                None => vec![],
            };

            let mut inc = match inc_id {
                Some(i) => self.convert_expr(ExprUse::Unused, i)?.stmts,
                None => vec![],
            };

            self.loops.push_loop(LoopType::For);
            let mut body = self.convert_stmt(body_id)?;
            let loop_ = self.loops.pop_loop();

            // Wrap the body in a 'body: loop { ...; break 'body } loop if needed
            let mut body = match loop_.body_label {
                Some(ref l) => {
                    assert!(loop_.has_continue, "Expected for loop with body label to contain continue statement");
                    body.push(mk().semi_stmt(mk().break_expr(Some(l))));
                    vec![mk().expr_stmt(mk().loop_expr(stmts_block(body), Some(l)))]
                },
                None => body,
            };
            body.append(&mut inc);

            let body_block = stmts_block(body);

            let looper = match cond_id {
                None => mk().loop_expr(body_block, loop_.label), // loop
                Some(i) => mk().while_expr(self.convert_condition(true, i)?.to_expr(), body_block, loop_.label), // while
            };

            init.push(mk().expr_stmt(looper));

            Ok(vec![mk().expr_stmt(mk().block_expr(mk().block(init)))])
        })
    }

    fn convert_if_stmt(
        &self,
        cond_id: CExprId,
        then_id: CStmtId,
        else_id: Option<CStmtId>
    ) -> Result<Vec<Stmt>, String> {
        let mut cond = self.convert_condition(true, cond_id)?;
        let then_stmts = stmts_block(self.convert_stmt(then_id)?);
        let else_stmts =
            else_id.map(|x| { mk().block_expr(stmts_block(self.convert_stmt(x).unwrap()))});

        cond.stmts.push(mk().semi_stmt(mk().ifte_expr(cond.val, then_stmts, else_stmts)));
        Ok(cond.stmts)
    }

    fn convert_return_stmt(&self, result_id: Option<CExprId>) -> Result<Vec<Stmt>,String> {
        let val: Option<WithStmts<P<Expr>>> =
            sequence_option(result_id
                .map(|i| self.convert_expr(ExprUse::RValue, i))
            )?;
        let mut ws = with_stmts_opt(val);
        let ret = mk().expr_stmt(mk().return_expr(ws.val));

        ws.stmts.push(ret);
        Ok(ws.stmts)
    }

    pub fn convert_decl_stmt(&self, decl_id: CDeclId) -> Vec<Stmt> {

        match self.ast_context.index(decl_id).kind {

            CDeclKind::Variable { is_static, is_extern, is_defn, ref ident, initializer, typ } if !is_static && !is_extern => {
                assert!(is_defn, "Only local variable definitions should be extracted");

                let rust_name = self.renamer.borrow_mut()
                    .insert(decl_id, &ident)
                    .expect(&format!("Failed to insert variable '{}'", ident));
                let (ty, mutbl, init) = self.convert_variable(initializer, typ).unwrap();

                let pat = mk().set_mutbl(mutbl).ident_pat(rust_name);
                let local = mk().local(pat, Some(ty), Some(init.val));

                let mut stmts = init.stmts;
                stmts.push(mk().local_stmt(P(local)));
                stmts
            }

            ref decl => {

                let inserted = if let Some(ident) = decl.get_name() {
                    self.renamer.borrow_mut()
                        .insert(decl_id, &ident)
                        .is_some()
                } else {
                    false
                };

                // TODO: We need this because we can have multiple 'extern' decls of the same variable.
                //       When we do, we must make sure to insert into the renamer the first time, and
                //       then skip subsequent times.
                let skip = match decl {
                    &CDeclKind::Variable { .. } => !inserted,
                    &CDeclKind::Struct {..} => true,
                    &CDeclKind::Union {..} => true,
                    &CDeclKind::Enum {..} => true,
                    &CDeclKind::Typedef {..} => true,
                    _ => false,
                };

                if skip {
                    vec![]
                } else {
                    let item = self.convert_decl(false, decl_id).unwrap();
                    vec![mk().item_stmt(item)]
                }
            },
        }
    }

    fn convert_variable(
        &self,
        initializer: Option<CExprId>,
        typ: CQualTypeId
    ) -> Result<(P<Ty>, Mutability, WithStmts<P<Expr>>), String> {

        let init = match initializer {
            Some(x) => self.convert_expr(ExprUse::RValue, x)?,
            None => WithStmts::new(self.implicit_default_expr(typ.ctype)?),
        };
        let ty = self.convert_type(typ.ctype)?;
        let mutbl = if typ.qualifiers.is_const { Mutability::Immutable } else { Mutability:: Mutable };

        Ok((ty, mutbl, init))
    }

    fn convert_type(&self, type_id: CTypeId) -> Result<P<Ty>, String> {
        self.type_converter.borrow_mut().convert(&self.ast_context, type_id)
    }

    /// Write to a `lhs` that is volatile
    pub fn volatile_write(&self, lhs: &P<Expr>, lhs_type: CTypeId, rhs: P<Expr>) -> P<Expr> {

        let addr_lhs = match lhs.node {
            ExprKind::Unary(ast::UnOp::Deref, ref e) => e.clone(),
            _ => {
                let addr_lhs = mk().mutbl().addr_of_expr(lhs);

                let lhs_type = self.convert_type(lhs_type).unwrap();
                let ty = mk().mutbl().ptr_ty(lhs_type);

                mk().cast_expr(addr_lhs, ty)
            },
        };

        mk().call_expr(mk().path_expr(vec!["std","ptr","write_volatile"]), vec![addr_lhs, rhs])
    }

    /// Read from a `lhs` that is volatile
    pub fn volatile_read(&self, lhs: &P<Expr>, lhs_type: CTypeId) -> P<Expr> {

        let addr_lhs = match lhs.node {
            ExprKind::Unary(ast::UnOp::Deref, ref e) => e.clone(),
            _ => {
                let addr_lhs = mk().addr_of_expr(lhs);

                let lhs_type = self.convert_type(lhs_type).unwrap();
                let ty = mk().ptr_ty(lhs_type);

                mk().cast_expr(addr_lhs, ty)
            }
        };

        mk().call_expr(mk().path_expr(vec!["std","ptr","read_volatile"]), vec![addr_lhs])
    }

    /// Translate a C expression into a Rust one, possibly collecting side-effecting statements
    /// to run before the expression.
    ///
    /// The `use_` argument informs us how the C expression we are translating is used in the C
    /// program. See `ExprUse` for more information.
    ///
    /// In the case that `use_` is `ExprUse::Unused`, all side-effecting components will be in the
    /// `stmts` field of the output and it is expected that the `val` field of the output will be
    /// ignored.
<<<<<<< HEAD
    pub fn convert_expr(&self, use_: ExprUse, expr_id: CExprId) -> WithStmts<P<Expr>> {
=======
    fn convert_expr(&self, use_: ExprUse, expr_id: CExprId) -> Result<WithStmts<P<Expr>>, String> {
>>>>>>> 0fb1df32

        match self.ast_context.index(expr_id).kind {

            CExprKind::UnaryType(_ty, kind, arg_ty) => {
                let ty = self.convert_type(arg_ty.ctype).unwrap();
                let name = match kind {
                    UnTypeOp::SizeOf => "size_of",
                    UnTypeOp::AlignOf => "align_of",
                };
                let tys = vec![ty];
                let path = vec![mk().path_segment("std"),
                                mk().path_segment("mem"),
                                mk().path_segment_with_params(name,
                                mk().angle_bracketed_param_types(tys)),
                ];
                let call = mk().call_expr(mk().path_expr(path), vec![] as Vec<P<Expr>>);
                let casted = mk().cast_expr(call, mk().path_ty(vec!["libc","c_ulong"]));
                Ok(WithStmts::new(casted))
            }

            CExprKind::DeclRef(qual_ty, decl_id) => {
                let decl =
                    &self.ast_context.c_decls
                        .get(&decl_id)
                        .ok_or_else(||format!("Missing declref {:?}", decl_id))?
                        .kind;
                let varname = decl.get_name().expect("expected variable name").to_owned();
                let rustname = self.renamer.borrow_mut()
                    .get(&decl_id)
                    .ok_or_else(||format!("name not declared: '{}'", varname))?;

                let mut val = mk().path_expr(vec![rustname]);

                // If the variable is volatile and used as something that isn't an LValue, this
                // constitutes a volatile read.
                if use_ != ExprUse::LValue && qual_ty.qualifiers.is_volatile {
                    val = self.volatile_read(&val, qual_ty.ctype);
                }

                // If the variable is actually an `EnumConstant`, we need to add a cast to the
                // expected integral type. When modifying this, look at `Translation::enum_cast` -
                // this function assumes `DeclRef`'s to `EnumConstants`'s will translate to casts.
                if let &CDeclKind::EnumConstant { .. } = decl {
                    let ty = self.convert_type(qual_ty.ctype).unwrap();
                    val = mk().cast_expr(val, ty);
                }

                Ok(WithStmts::new(val))
            }

            CExprKind::Literal(ty, CLiteral::Integer(val)) => {
                let intty = match &self.ast_context.resolve_type(ty.ctype).kind {
                    &CTypeKind::Int => LitIntType::Signed(IntTy::I32),
                    &CTypeKind::Long => LitIntType::Signed(IntTy::I64),
                    &CTypeKind::LongLong => LitIntType::Signed(IntTy::I64),
                    &CTypeKind::UInt => LitIntType::Unsigned(UintTy::U32),
                    &CTypeKind::ULong => LitIntType::Unsigned(UintTy::U64),
                    &CTypeKind::ULongLong => LitIntType::Unsigned(UintTy::U64),
                    _ => LitIntType::Unsuffixed,
                };
                Ok(WithStmts::new(mk().lit_expr(mk().int_lit(val.into(), intty))))
            }

            CExprKind::Literal(_, CLiteral::Character(val)) => {
                Ok(WithStmts::new(mk().lit_expr(mk().int_lit(val.into(), LitIntType::Unsuffixed))))
            }

            CExprKind::Literal(ty, CLiteral::Floating(val)) => {

                let mut bytes: Vec<u8> = vec![];
                dtoa::write(&mut bytes, val).unwrap();
                let str = String::from_utf8(bytes).unwrap();
                let float_ty = match &self.ast_context.resolve_type(ty.ctype).kind {
                    &CTypeKind::Double => FloatTy::F64,
                    &CTypeKind::Float => FloatTy::F32,
                    k => panic!("Unsupported floating point literal type {:?}", k),
                };
                Ok(WithStmts::new(mk().lit_expr(mk().float_lit(str, float_ty))))
            }

            CExprKind::Literal(ty, CLiteral::String(ref val, width)) => {
                let mut val = val.to_owned();

                // Add zero terminator
                for _ in 0..width { val.push(0); }

                let u8_ty = mk().path_ty(vec!["u8"]);
                let width_lit = mk().lit_expr(mk().int_lit(val.len() as u128, LitIntType::Unsuffixed));
                let array_ty = mk().array_ty(u8_ty, width_lit);
                let source_ty = mk().ref_ty(array_ty);
                let target_ty = mk().ref_ty(self.convert_type(ty.ctype).unwrap());

                let byte_literal = mk().lit_expr(mk().bytestr_lit(val));
                let pointer = transmute_expr(source_ty, target_ty, byte_literal);
                Ok(WithStmts::new(pointer))
            }

            CExprKind::ImplicitCast(ty, expr, kind) | CExprKind::ExplicitCast(ty, expr, kind) => {
                let val = self.convert_expr(use_, expr)?;

                match kind {
                    CastKind::BitCast => {
                        Ok(val.map(|x| {
                            // TODO: Detect cast from mutable to constant pointer to same type
                            let source_ty_id = self.ast_context.index(expr).kind.get_type();
                            let source_ty = self.convert_type(source_ty_id).unwrap();
                            let target_ty = self.convert_type(ty.ctype).unwrap();
                            transmute_expr(source_ty, target_ty, x)
                        }))
                    }

                    CastKind::IntegralToPointer | CastKind::PointerToIntegral |
                    CastKind::IntegralCast | CastKind::FloatingCast | CastKind::FloatingToIntegral | CastKind::IntegralToFloating => {

                        let target_ty = self.convert_type(ty.ctype).unwrap();
                        let target_ty_ctype = &self.ast_context.resolve_type(ty.ctype).kind;

                        let source_ty_ctype_id = self.ast_context.index(expr).kind.get_type();

                        if let &CTypeKind::Enum(enum_decl_id) = target_ty_ctype {
                            // Casts targeting `enum` types...
                            let source_ty = self.convert_type(source_ty_ctype_id).unwrap();
                            Ok(self.enum_cast(enum_decl_id, expr, val, source_ty, target_ty))
                        } else {
                            // Other numeric casts translate to Rust `as` casts

                            Ok(val.map(|x| mk().cast_expr(x, target_ty)))
                        }
                    }

                    CastKind::LValueToRValue | CastKind::NoOp | CastKind::ToVoid => Ok(val),

                    CastKind::FunctionToPointerDecay =>
                        Ok(val.map (|x| mk().call_expr(mk().ident_expr("Some"), vec![x]))),

                    CastKind::BuiltinFnToFnPtr =>
                        Ok(val.map (|x| mk().call_expr(mk().ident_expr("Some"), vec![x]))),

                    CastKind::ArrayToPointerDecay =>
                        Ok(val.map(|x| mk().method_call_expr(x, "as_mut_ptr", vec![] as Vec<P<Expr>>))),

                    CastKind::NullToPointer => {
                        assert!(val.stmts.is_empty());

                        let res = if self.is_function_pointer(ty.ctype) {
                            let source_ty = mk().ptr_ty(mk().path_ty(vec!["libc","c_void"]));
                            let target_ty = self.convert_type(ty.ctype).unwrap();
                            transmute_expr(source_ty, target_ty, null_expr())
                        } else {
                            match &self.ast_context.resolve_type(ty.ctype).kind {
                                &CTypeKind::Pointer(pointee) if pointee.qualifiers.is_const => null_expr(),
                                _ => null_mut_expr(),
                            }
                        };

                        Ok(WithStmts::new(res))
                    }

                    CastKind::ToUnion => Err(format!("TODO cast to union not supported")),

                    CastKind::IntegralToBoolean | CastKind::FloatingToBoolean => {
                        let val_ty = self.ast_context.index(expr).kind.get_type();
                        Ok(val.map(|x| self.match_bool(true, val_ty, x)))
                    }

                    // I don't know how to actually cause clang to generate this
                    CastKind::BooleanToSignedIntegral =>
                        Err(format!("TODO boolean to signed integral not supported")),

                    CastKind::FloatingRealToComplex | CastKind::FloatingComplexToIntegralComplex |
                    CastKind::FloatingComplexCast | CastKind::FloatingComplexToReal |
                    CastKind::IntegralComplexToReal | CastKind::IntegralRealToComplex |
                    CastKind::IntegralComplexCast | CastKind:: IntegralComplexToFloatingComplex |
                    CastKind::IntegralComplexToBoolean =>
                        Err(format!("TODO casts with complex numbers not supported")),
                }
            }

            CExprKind::Unary(type_id, op, arg) =>
                self.convert_unary_operator(use_,op, type_id, arg),

            CExprKind::Conditional(_, cond, lhs, rhs) => {
                let cond = self.convert_condition(true, cond)?;

                let lhs = self.convert_expr(use_, lhs)?;
                let rhs = self.convert_expr(use_, rhs)?;

                if use_ == ExprUse::Unused {
                    let then: P<Block> = mk().block(lhs.stmts);
                    let els: P<Expr> = mk().block_expr(mk().block(rhs.stmts));

                    Ok(cond.and_then(|c| WithStmts {
                        stmts: vec![mk().semi_stmt(mk().ifte_expr(c, then, Some(els)))],
                        val: Translation::panic(),
                    }))
                } else {
                    let then: P<Block> = lhs.to_block();
                    let els: P<Expr> = rhs.to_expr();

                    Ok(cond.map(|c| mk().ifte_expr(c, then, Some(els))))
                }
            },

            CExprKind::BinaryConditional(ty, lhs, rhs) => {

                if use_ == ExprUse::Unused {
                    let mut lhs = self.convert_expr(ExprUse::RValue, lhs)?;
                    let cond = self.match_bool(false, ty.ctype, lhs.val);

                    lhs.stmts.push(
                        mk().semi_stmt(
                            mk().ifte_expr(cond, mk().block(self.convert_expr(ExprUse::Unused,
                                                                              rhs)?.stmts), None as Option<P<Expr>>)));
                    Ok(WithStmts { stmts: lhs.stmts, val: Translation::panic(), })
                } else {
                    Ok(self.name_reference_write_read(lhs).map(|(_, lhs_val)| {
                        let cond = self.match_bool(true, ty.ctype, lhs_val.clone());
                        mk().ifte_expr(cond,
                                       mk().block(vec![mk().expr_stmt(lhs_val)]),
                                       Some(self.convert_expr(use_, rhs).unwrap().to_expr()))
                    }))
                }
            },

            CExprKind::Binary(ref type_id, ref op, lhs, rhs) => {

                match *op {
                    c_ast::BinOp::Comma => {

                        // The value of the LHS of a comma expression is always discarded
                        let lhs = self.convert_expr(ExprUse::Unused, lhs)?;
                        let rhs = self.convert_expr(use_, rhs)?;

                        Ok(WithStmts {
                            stmts: lhs.stmts.into_iter().chain(rhs.stmts).collect(),
                            val: rhs.val,
                        })
                    }

                    c_ast::BinOp::And => {
                        // XXX: do we need the RHS to always be used?
                        let lhs_ty = self.ast_context.index(lhs).kind.get_type();
                        let rhs_ty = self.ast_context.index(rhs).kind.get_type();

                        let lhs =
                            self.convert_expr(ExprUse::RValue, lhs)?
                                .map(|x| self.match_bool(true, lhs_ty, x));
                        let rhs =
                            self.convert_expr(ExprUse::RValue, rhs)?
                                .map(|x| self.match_bool(true, rhs_ty, x));

                        Ok(lhs.map(|x| bool_to_int(mk().binary_expr(BinOpKind::And, x, rhs.to_expr()))))
                    }

                    c_ast::BinOp::Or => {
                        // XXX: do we need the RHS to always be used?
                        let lhs_ty = self.ast_context.index(lhs).kind.get_type();
                        let rhs_ty = self.ast_context.index(rhs).kind.get_type();

                        let lhs =
                            self.convert_expr(ExprUse::RValue, lhs)?
                                .map(|x| self.match_bool(true, lhs_ty, x));
                        let rhs =
                            self.convert_expr(ExprUse::RValue, rhs)?
                                .map(|x| self.match_bool(true, rhs_ty, x));

                        Ok(lhs.map(|x| bool_to_int(mk().binary_expr(BinOpKind::Or, x, rhs.to_expr()))))
                    }

                    // No sequence-point cases

                    c_ast::BinOp::AssignAdd |
                    c_ast::BinOp::AssignSubtract |
                    c_ast::BinOp::AssignMultiply |
                    c_ast::BinOp::AssignDivide |
                    c_ast::BinOp::AssignModulus |
                    c_ast::BinOp::AssignBitXor |
                    c_ast::BinOp::AssignShiftLeft |
                    c_ast::BinOp::AssignShiftRight |
                    c_ast::BinOp::AssignBitOr |
                    c_ast::BinOp::AssignBitAnd |
                    c_ast::BinOp::Assign => {
                        let ty = self.convert_type(type_id.ctype)?;

                        self.convert_assignment_operator(use_, *op, ty, type_id.ctype, lhs, rhs)
                    },

                    _ => {
                        let ty = self.convert_type(type_id.ctype)?;

                        let lhs_type = self.ast_context.index(lhs).kind.get_qual_type();
                        let rhs_type = self.ast_context.index(rhs).kind.get_qual_type();

                        let WithStmts { val: lhs, stmts: lhs_stmts } = self.convert_expr(ExprUse::RValue, lhs)?;
                        let WithStmts { val: rhs, stmts: rhs_stmts } = self.convert_expr(ExprUse::RValue, rhs)?;

                        let mut stmts = vec![];
                        stmts.extend(lhs_stmts);
                        stmts.extend(rhs_stmts);

                        let val = self.convert_binary_operator(*op, ty, type_id.ctype, lhs_type, rhs_type, lhs, rhs);

                        Ok(WithStmts { stmts, val })
                    }
                }
            }

            CExprKind::ArraySubscript(_, ref lhs, ref rhs) => {
                let lhs_node = &self.ast_context.index(*lhs).kind;
                let lhs_is_pointer = self.ast_context.resolve_type(lhs_node.get_type()).kind.is_pointer();

                // From here on in, the LHS is the pointer/array and the RHS the index
                let (lhs,rhs) = if lhs_is_pointer { (lhs, rhs) } else { (rhs, lhs) };

                let mut stmts = vec![];

                let mut rhs = self.convert_expr(ExprUse::RValue, *rhs)?;
                stmts.extend(rhs.stmts);

                let val = if let &CExprKind::ImplicitCast(_, ref arr, CastKind::ArrayToPointerDecay) = lhs_node {
                    // If the LHS just underwent an implicit cast from array to pointer, bypass that
                    // to make an actual Rust indexing operation

                    let lhs = self.convert_expr(use_, *arr)?;
                    stmts.extend(lhs.stmts);

                    let val = mk().cast_expr(rhs.val, mk().path_ty(vec!["usize"]));

                    mk().index_expr(lhs.val, val)
                } else {
                    // Otherwise, use the pointer and make a deref of a pointer offset expression

                    let lhs = self.convert_expr(ExprUse::RValue, *lhs)?;
                    stmts.extend(lhs.stmts);

                    mk().unary_expr(ast::UnOp::Deref, pointer_offset(lhs.val, rhs.val))
                };

                Ok(WithStmts { stmts, val })
            }

            CExprKind::Call(_, func, ref args) => {

                let WithStmts { mut stmts, val: func } = match self.ast_context.index(func).kind {
                    CExprKind::ImplicitCast(_, fexp, CastKind::FunctionToPointerDecay) =>
                        self.convert_expr(ExprUse::RValue, fexp)?,
                    _ => {
                        self.convert_expr(ExprUse::RValue, func)?.map(|x|
                        mk().method_call_expr(x, "unwrap", vec![] as Vec<P<Expr>>))
                    }
                };

                let mut args_new: Vec<P<Expr>> = vec![];
                for arg in args {
                    let WithStmts { stmts: ss, val } = self.convert_expr(ExprUse::RValue, *arg)?;
                    stmts.extend(ss);
                    args_new.push(val);
                }

                let call_expr = mk().call_expr(func, args_new);

                if use_ == ExprUse::Unused {
                    // Recall that if `used` is false, the `stmts` field of the output must contain
                    // all side-effects (and a function call can always have side-effects)
                    stmts.push(mk().semi_stmt(call_expr));

                    Ok(WithStmts { stmts, val: Translation::panic() })
                } else {
                    Ok(WithStmts { stmts, val: call_expr })
                }
            }

            CExprKind::Member(_, expr, decl, kind) => {
                let struct_val = self.convert_expr(use_, expr)?;
                let field_name = self.type_converter.borrow().resolve_field_name(None, decl).unwrap();

                if use_ == ExprUse::Unused {
                    Ok(struct_val)
                } else {
                    Ok(struct_val.map(|v| {
                        let v = match kind {
                            MemberKind::Arrow => mk().unary_expr(ast::UnOp::Deref, v),
                            MemberKind::Dot => v,
                        };
                        mk().field_expr(v, field_name)
                    }))
                }
            }

            CExprKind::CompoundLiteral(_, val) =>
                self.convert_expr(use_, val),

            CExprKind::InitList(ty, ref ids, opt_union_field_id) => {
                let resolved = &self.ast_context.resolve_type(ty.ctype).kind;

                match resolved {
                    &CTypeKind::ConstantArray(ty, n) => {
                        // Convert all of the provided initializer values
                        let mut stmts: Vec<Stmt> = vec![];
                        let mut vals: Vec<P<Expr>> = vec![];
                        for v in ids {
                            let mut x = self.convert_expr(ExprUse::RValue, *v)?;
                            stmts.append(&mut x.stmts);
                            vals.push(x.val);
                        }


                        // Pad out the array literal with default values to the desired size
                        for _i in ids.len()..n {
                            vals.push(self.implicit_default_expr(ty)?)
                        }

                        Ok(WithStmts {
                            stmts,
                            val: mk().array_expr(vals),
                        })
                    }
                    &CTypeKind::Struct(struct_id) => {
                        self.convert_struct_literal(struct_id,  ids.as_ref())
                    }
                    &CTypeKind::Union(union_id) => {
                        self.convert_union_literal(union_id, ids.as_ref(), ty, opt_union_field_id)
                    }
                    t => {
                        panic!("Init list not implemented for {:?}", t);
                    }
                }
            }
            CExprKind::ImplicitValueInit(ty) =>
                Ok(WithStmts::new(self.implicit_default_expr(ty.ctype)?)),

            CExprKind::Predefined(_, val_id) =>
                self.convert_expr(use_, val_id),
        }
    }

    /// This handles translating casts when the target type in an `enum` type.
    ///
    /// When translating variable references to `EnumConstant`'s, we always insert casts to the
    /// expected type. In C, `EnumConstants` have some integral type, _not_ the enum type. However,
    /// if we then immediately have a cast to convert this variable back into an enum type, we would
    /// like to produce Rust with _no_ casts. This function handles this simplification.
    fn enum_cast(
        &self,
        enum_decl: CEnumId,      // ID of the enum declaration corresponding to the target type
        expr: CExprId,           // ID of initial C argument to cast
        val: WithStmts<P<Expr>>, // translated Rust argument to cast
        source_ty: P<Ty>,        // source type of cast
        target_ty: P<Ty>,        // target type of cast
    ) -> WithStmts<P<Expr>> {

        // Extract the IDs of the `EnumConstant` decls underlying the enum.
        let variants = match &self.ast_context.index(enum_decl).kind {
            &CDeclKind::Enum { ref variants, .. } => variants,
            _ => panic!("{:?} does not point to an `enum` declaration")
        };

        match &self.ast_context.index(expr).kind {
            // This is the case of finding a variable which is an `EnumConstant` of the same enum
            // we are casting to. Here, we can just remove the extraneous cast instead of generating
            // a new one.
            &CExprKind::DeclRef(_, decl_id) if variants.contains(&decl_id) =>
                val.map(|x| match x.node {
                    ast::ExprKind::Cast(ref e, _) => e.clone(),
                    _ => panic!(format!("DeclRef {:?} of enum {:?} is not cast", expr, enum_decl)),
                }),

            // In all other cases, a cast to an enum requires a `transmute` - Rust enums cannot be
            // converted into integral types as easily as C ones.
            _ => val.map(|x| transmute_expr(source_ty, target_ty, x)),
        }

    }

    fn convert_union_literal(
        &self,
        union_id: CRecordId,
        ids: &[CExprId],
        _ty: CQualTypeId,
        opt_union_field_id: Option<CFieldId>
    ) -> Result<WithStmts<P<Expr>>, String> {

        let union_field_id = opt_union_field_id.expect("union field ID");

        match &self.ast_context.index(union_id).kind {
            &CDeclKind::Union { name: ref opt_union_name, .. } => {
                let union_name = opt_union_name.as_ref().expect("Anonymous unions not implemented");
                match &self.ast_context.index(union_field_id).kind {
                    &CDeclKind::Field { name: ref field_name, typ: field_ty } => {
                        let val = if ids.is_empty() {
                            WithStmts {
                                stmts: vec![],
                                val: self.implicit_default_expr(field_ty.ctype)?,
                            }
                        } else {
                            self.convert_expr(ExprUse::RValue, ids[0])?
                        };

                        Ok(val.map(|v| {
                            let name = vec![mk().path_segment(union_name)];
                            let fields = vec![mk().field(field_name, v)];
                            mk().struct_expr(name, fields)
                        }))
                    }
                    _ => panic!("Union field decl mismatch"),
                }
            }
            _ => panic!("Expected union decl"),
        }
    }

    fn convert_struct_literal(&self, struct_id: CRecordId, ids: &[CExprId])
        -> Result<WithStmts<P<Expr>>, String> {

        let struct_decl = &self.ast_context.index(struct_id).kind;

        let field_decls = match struct_decl {
            &CDeclKind::Struct { ref fields, .. } => {

                let mut fieldnames = vec![];

                for &x in fields {
                    let name = self.type_converter.borrow_mut().resolve_field_name(Some(struct_id), x).unwrap();
                    if let &CDeclKind::Field { typ, .. } = &self.ast_context.index(x).kind {
                        fieldnames.push((name, typ));
                    } else {
                        panic!("Struct field decl type mismatch")
                    }
                }

                fieldnames
            }
            _ => panic!("Struct literal declaration mismatch"),
        };

        let struct_name = self.type_converter.borrow().resolve_decl_name(struct_id).unwrap();

        let mut stmts: Vec<Stmt> = vec![];
        let mut fields: Vec<Field> = vec![];

        // Add specified record fields
        for i in 0usize..ids.len() {
            let v = ids[i];
            let &(ref field_name, _) = &field_decls[i];

            let mut x = self.convert_expr(ExprUse::RValue, v)?;
            stmts.append(&mut x.stmts);
            fields.push(mk().field(field_name, x.val));
        }

        // Pad out remaining omitted record fields
        for i in ids.len()..fields.len() {
            let &(ref field_name, ty) = &field_decls[i];
            fields.push(mk().field(field_name, self.implicit_default_expr(ty.ctype)?));
        }

        Ok(WithStmts {
            stmts,
            val: mk().struct_expr(vec![mk().path_segment(struct_name)], fields)
        })
    }

    pub fn implicit_default_expr(&self, ty_id: CTypeId) -> Result<P<Expr>,String> {
        let resolved_ty = &self.ast_context.resolve_type(ty_id).kind;

        if resolved_ty.is_integral_type() {
            Ok(mk().lit_expr(mk().int_lit(0, LitIntType::Unsuffixed)))
        } else if resolved_ty.is_floating_type() {
            Ok(mk().lit_expr(mk().float_unsuffixed_lit("0.")))
        } else if self.is_function_pointer(ty_id) {
            let source_ty = mk().ptr_ty(mk().path_ty(vec!["libc", "c_void"]));
            let target_ty = self.convert_type(ty_id).unwrap();
            Ok(transmute_expr(source_ty, target_ty, null_expr()))
        } else if let &CTypeKind::Pointer(p) = resolved_ty {
            Ok(if p.qualifiers.is_const { null_expr() } else { null_mut_expr() })
        } else if let &CTypeKind::ConstantArray(elt, sz) = resolved_ty {
            let sz = mk().lit_expr(mk().int_lit(sz as u128, LitIntType::Unsuffixed));
            Ok(mk().repeat_expr(self.implicit_default_expr(elt)?, sz))
        } else if let Some(decl_id) = resolved_ty.as_underlying_decl() {
            self.zero_initializer(decl_id, ty_id)
        } else {
            Err(format!("Unsupported default initializer"))
        }
    }

    /// Produce zero-initializers for structs/unions/enums, looking them up when possible.
    fn zero_initializer(&self, decl_id: CDeclId, type_id: CTypeId) -> Result<P<Expr>, String> {

        // Look up the decl in the cache and return what we find (if we find anything)
        if let Some(init) = self.zero_inits.borrow().get(&decl_id) {
            return init.clone()
        }

        // Otherwise, construct the initializer
        let init = match &self.ast_context.index(decl_id).kind {

            // Zero initialize all of the fields
            &CDeclKind::Struct { ref fields, .. } => {
                let name = self.type_converter.borrow().resolve_decl_name(decl_id).unwrap();
                let fields: Result<Vec<Field>, String> = fields
                    .into_iter()
                    .map(|field_id: &CFieldId| -> Result<Field, String> {
                        let name = self.type_converter.borrow_mut().resolve_field_name(Some(decl_id), *field_id).unwrap();

                        match &self.ast_context.index(*field_id).kind {
                            &CDeclKind::Field { ref typ, .. } => {

                                let field_init = self.implicit_default_expr(typ.ctype)?;
                                Ok(mk().field(name, field_init))
                            }
                            _ => Err(format!("Found non-field in record field list"))
                        }
                    })
                    .collect();

                Ok(mk().struct_expr(vec![name], fields?))
            },

            // Zero initialize the first field
            &CDeclKind::Union { ref fields, .. } => {
                let name = self.type_converter.borrow().resolve_decl_name(decl_id).unwrap();
                let field_id = fields.first().ok_or(format!("A union should have a field"))?;

                let field = match &self.ast_context.index(*field_id).kind {
                    &CDeclKind::Field { ref name, ref typ } => {
                        let field_init = self.implicit_default_expr(typ.ctype)?;
                        Ok(mk().field(name, field_init))
                    }
                    _ => Err(format!("Found non-field in record field list"))
                }?;

                Ok(mk().struct_expr(vec![name], vec![field]))
            },

            // Transmute the number `0` into the enum type
            &CDeclKind::Enum { .. } => {
                let enum_ty = self.convert_type(type_id)?;
                let number_ty = mk().path_ty(mk().path(vec!["libc","c_int"]));

                Ok(transmute_expr(number_ty, enum_ty, mk().lit_expr(mk().int_lit(0, ""))))
            }

            _ => Err(format!("Declaration is not associated with a type"))
        };

        // Insert the initializer into the cache, then return it
        self.zero_inits.borrow_mut().insert(decl_id, init.clone());
        init
    }


    /// Get back a Rust lvalue corresponding to the expression passed in.
    ///
    /// Do not use the output lvalue expression more than once.
    pub fn name_reference_write(
        &self,
        reference: CExprId,
    ) -> WithStmts<P<Expr>> {
        self.name_reference(reference, false)
            .map(|(lvalue, _)| lvalue)
    }

    /// Get back a Rust (lvalue, rvalue) pair corresponding to the expression passed in.
    ///
    /// You may reuse either of these expressions.
    pub fn name_reference_write_read(
        &self,
        reference: CExprId,
    ) -> WithStmts<(P<Expr>, P<Expr>)> {
        let msg: &str = "When called with `uses_read = true`, `name_reference` should always \
                       return an rvalue (something from which to read the memory location)";

        self.name_reference(reference, true)
            .map(|(lvalue, rvalue)| (lvalue, rvalue.expect(msg)))
    }

    /// This function transforms an expression that should refer to a memory location (a C lvalue)
    /// into a Rust lvalue for writing to that location.
    ///
    /// When called with `uses_read`, this function returns an rvalue too. The rvalue can be used to
    /// read multiple times without duplicating side-effects.
    ///
    /// NOTE: Use `name_reference_write` or `name_reference_write_read` instead of calling this
    ///       directly.
    fn name_reference(
        &self,
        reference: CExprId,
        uses_read: bool,
    ) -> WithStmts<(P<Expr>, Option<P<Expr>>)> {

        let reference_ty = self.ast_context.index(reference).kind.get_qual_type();
        let WithStmts {
            val: reference,
            mut stmts,
        } = self.convert_expr(ExprUse::LValue, reference).unwrap();

        /// Check if something is a valid Rust lvalue. Inspired by `librustc::ty::expr_is_lval`.
        fn is_lvalue(e: &Expr) -> bool {
            match e.node {
                ExprKind::Path(..) |
                ExprKind::Unary(ast::UnOp::Deref, _) |
                ExprKind::Field(..) |
                ExprKind::TupField(..) |
                ExprKind::Index(..) => true,
                _ => false,
            }
        }

        // Check if something is a side-effect free Rust lvalue.
        fn is_simple_lvalue(e: &Expr) -> bool {
            match e.node {
                ExprKind::Path(..) => true,
                ExprKind::Unary(ast::UnOp::Deref, ref e)  |
                ExprKind::Field(ref e, _) |
                ExprKind::TupField(ref e, _) |
                ExprKind::Index(ref e, _) => is_simple_lvalue(e),
                _ => false,
            }
        }

        // Given the LHS access to a variable, produce the RHS one
        let read = |write: P<Expr>| -> P<Expr> {
            if reference_ty.qualifiers.is_volatile {
                self.volatile_read(&write, reference_ty.ctype)
            } else {
                write
            }
        };

        if !uses_read && is_lvalue(&*reference) {
            WithStmts { stmts, val: (reference, None) }
        } else if is_simple_lvalue(&*reference) {
            WithStmts { stmts, val:(reference.clone(), Some(read(reference))) }
        } else {
            // This is the case where we explicitly need to factor out possible side-effects.

            let ptr_name = self.renamer.borrow_mut().fresh();

            // let ref mut p = lhs;
            let compute_ref =
                mk().local_stmt(
                    P(mk().local(mk().mutbl().ident_ref_pat(&ptr_name),
                                 None as Option<P<Ty>>,
                                 Some(reference)))
                );
            stmts.push(compute_ref);

            let write = mk().unary_expr(ast::UnOp::Deref, mk().ident_expr(&ptr_name));

            WithStmts {
                stmts,
                val: (write.clone(), Some(read(write))),
            }
        }
    }

    pub fn convert_pre_increment(&self, ty: CQualTypeId, up: bool, arg: CExprId) -> WithStmts<P<Expr>> {

        let WithStmts{ val: (write, read), stmts: mut lhs_stmts } = self.name_reference_write_read(arg);

        let one = mk().lit_expr(mk().int_lit(1, LitIntType::Unsuffixed));
        // *p + 1
        let val =
            if self.ast_context.resolve_type(ty.ctype).kind.is_pointer() {
                // This calls the offset with a number literal directly, and doesn't need
                // the cast that the pointer_offset function adds
                let n = if up { one } else { mk().unary_expr(ast::UnOp::Neg, one) };
                mk().method_call_expr(read.clone(), "offset", vec![n])
            } else {
                let k = if up { BinOpKind::Add } else { BinOpKind::Sub };
                mk().binary_expr(k, read.clone(), one)
            };

        // *p = *p + rhs
        let assign_stmt = mk().assign_expr(&write, val);

        lhs_stmts.push(mk().expr_stmt(assign_stmt));

        WithStmts {
            stmts: lhs_stmts,
            val: read,
        }
    }

    fn convert_post_increment(&self, use_: ExprUse, ty: CQualTypeId, up: bool, arg: CExprId) -> WithStmts<P<Expr>> {

        // If we aren't going to be using the result, may as well do a simple pre-increment
        if use_ == ExprUse::Unused {
            return self.convert_pre_increment(ty, up, arg)
        }

        let ty = self.ast_context.index(arg).kind.get_qual_type();

        let WithStmts{ val: (write, read), stmts: mut lhs_stmts } = self.name_reference_write_read(arg);

        let val_name = self.renamer.borrow_mut().fresh();
        let save_old_val =
            mk().local_stmt(
                P(mk().local(mk().ident_pat(&val_name),
                             None as Option<P<Ty>>,
                             Some(read.clone())))
            );

        let one = mk().lit_expr(mk().int_lit(1, LitIntType::Unsuffixed));
        // *p + 1
        let val =
            if self.ast_context.resolve_type(ty.ctype).kind.is_pointer() {
                let n = if up { one } else { mk().unary_expr(ast::UnOp::Neg, one) };
                mk().method_call_expr(read.clone(), "offset", vec![n])
            } else {
                let k = if up { BinOpKind::Add } else { BinOpKind::Sub };
                mk().binary_expr(k, read.clone(), one)
            };

        // *p = *p + rhs
        let assign_stmt = mk().assign_expr(&write, val);

        lhs_stmts.push(save_old_val);
        lhs_stmts.push(mk().expr_stmt(assign_stmt));

        WithStmts {
            stmts: lhs_stmts,
            val: mk().ident_expr(val_name),
        }
    }

    fn convert_unary_operator(
        &self,
        use_: ExprUse,
        name: c_ast::UnOp,
        cqual_type: CQualTypeId,
        arg: CExprId,
    ) -> Result<WithStmts<P<Expr>>,String> {

        let CQualTypeId { ctype, .. } = cqual_type;
        let ty = self.convert_type(ctype)?;
        let resolved_ctype = self.ast_context.resolve_type(ctype);

        match name {
            c_ast::UnOp::AddressOf => {

                // In this translation, there are only pointers to functions and
                // & becomes a no-op when applied to a function.

                let arg = self.convert_expr(ExprUse::LValue, arg)?;

                if self.is_function_pointer(ctype) {
                    Ok(arg.map(|x| mk().call_expr(mk().ident_expr("Some"), vec![x])))
                } else {
                    let mutbl = match resolved_ctype.kind {
                        CTypeKind::Pointer(pointee) if pointee.qualifiers.is_const => Mutability::Immutable,
                        _ => Mutability::Mutable,
                    };

                    Ok(arg.map(|a| {
                        let addr_of_arg = mk().set_mutbl(mutbl).addr_of_expr(a);
                        mk().cast_expr(addr_of_arg, ty)
                    }))
                }
            },
            c_ast::UnOp::PreIncrement => Ok(self.convert_pre_increment(cqual_type,true, arg)),
            c_ast::UnOp::PreDecrement => Ok(self.convert_pre_increment(cqual_type,false, arg)),
            c_ast::UnOp::PostIncrement => Ok(self.convert_post_increment(use_, cqual_type,true, arg)),
            c_ast::UnOp::PostDecrement => Ok(self.convert_post_increment(use_, cqual_type,false, arg)),
            c_ast::UnOp::Deref => {
                Ok(self.convert_expr(ExprUse::RValue, arg)?.map(|val: P<Expr>| {

                    let mut val = mk().unary_expr(ast::UnOp::Deref, val);

                    // If the type on the other side of the pointer we are dereferencing is volatile and
                    // this whole expression is not an LValue, we should make this a volatile read
                    if use_ != ExprUse::LValue && cqual_type.qualifiers.is_volatile {
                        val = self.volatile_read(&val, ctype)
                    }

                    val
                }))
            },
            c_ast::UnOp::Plus => self.convert_expr(ExprUse::RValue, arg), // promotion is explicit in the clang AST

            c_ast::UnOp::Negate => {
                let WithStmts { val: arg, stmts } = self.convert_expr(ExprUse::RValue, arg)?;

                let val = if resolved_ctype.kind.is_unsigned_integral_type() {
                    mk().method_call_expr(arg, "wrapping_neg", vec![] as Vec<P<Expr>>)
                } else {
                    mk().unary_expr(ast::UnOp::Neg, arg)
                };

                Ok(WithStmts { val, stmts })
            }
            c_ast::UnOp::Complement =>
                Ok(self.convert_expr(ExprUse::RValue, arg)?
                    .map(|a| mk().unary_expr(ast::UnOp::Not, a))),

            c_ast::UnOp::Not => {
                let t = self.ast_context.index(arg).kind.get_type();
                let WithStmts { val: arg, stmts } = self.convert_expr(ExprUse::RValue, arg)?;
                Ok(WithStmts { val:self.convert_not(t, arg), stmts })
            },
        }
    }

    /// Translate an assignment binary operator
    fn convert_assignment_operator(
        &self,
        use_: ExprUse,
        op: c_ast::BinOp,
        ty: P<Ty>,
        ctype: CTypeId,
        lhs: CExprId,
        rhs: CExprId,
    ) -> Result<WithStmts<P<Expr>>, String> {
        let lhs_type = self.ast_context.index(lhs).kind.get_qual_type();
        let rhs_type = self.ast_context.index(rhs).kind.get_qual_type();

        let is_volatile = lhs_type.qualifiers.is_volatile;
        let is_volatile_compound_assign = op.underlying_assignment().is_some() && is_volatile;

        let (write, read, lhs_stmts) = if use_ == ExprUse::RValue || is_volatile_compound_assign {
            let WithStmts { val: (write, read), stmts: lhs_stmts } = self.name_reference_write_read(lhs);
            (write, read, lhs_stmts)
        } else {
            let WithStmts { val: write, stmts: lhs_stmts } = self.name_reference_write(lhs);
            (write, Translation::panic(), lhs_stmts)
        };

        let WithStmts { val: rhs, stmts: rhs_stmts } = self.convert_expr(ExprUse::RValue, rhs)?;

        // Side effects to accumulate
        let mut stmts = vec![];
        stmts.extend(lhs_stmts);
        stmts.extend(rhs_stmts);

        // Assignment expression itself
        let assign_stmt = match op {
            // Regular (possibly volatile) assignment
            c_ast::BinOp::Assign if !is_volatile => mk().assign_expr(&write, rhs),
            c_ast::BinOp::Assign => self.volatile_write(&write, lhs_type.ctype, rhs),

            // Anything volatile needs to be desugared into explicit reads and writes
            op if is_volatile => {
                let op = op.underlying_assignment().expect("Cannot convert non-assignment operator");

                let val = self.convert_binary_operator(op, ty, ctype, lhs_type, rhs_type, read.clone(), rhs);

                self.volatile_write(&write, lhs_type.ctype, val)
            },

            // Everything else
            c_ast::BinOp::AssignAdd => mk().assign_op_expr(BinOpKind::Add, &write, rhs),
            c_ast::BinOp::AssignSubtract => mk().assign_op_expr(BinOpKind::Sub, &write, rhs),
            c_ast::BinOp::AssignMultiply => mk().assign_op_expr(BinOpKind::Mul, &write, rhs),
            c_ast::BinOp::AssignDivide => mk().assign_op_expr(BinOpKind::Div, &write, rhs),
            c_ast::BinOp::AssignModulus => mk().assign_op_expr(BinOpKind::Rem, &write, rhs),
            c_ast::BinOp::AssignBitXor => mk().assign_op_expr(BinOpKind::BitXor, &write, rhs),
            c_ast::BinOp::AssignShiftLeft => mk().assign_op_expr(BinOpKind::Shl, &write, rhs),
            c_ast::BinOp::AssignShiftRight => mk().assign_op_expr(BinOpKind::Shr, &write, rhs),
            c_ast::BinOp::AssignBitOr => mk().assign_op_expr(BinOpKind::BitOr, &write, rhs),
            c_ast::BinOp::AssignBitAnd => mk().assign_op_expr(BinOpKind::BitAnd, &write, rhs),

            _ => panic!("Cannot convert non-assignment operator"),
        };

        stmts.push(mk().expr_stmt(assign_stmt));

        Ok(WithStmts { stmts, val: read })
    }

    /// Translate a non-assignment binary operator. It is expected that the `lhs` and `rhs`
    /// arguments be usable as rvalues.
    fn convert_binary_operator(
        &self,
        op: c_ast::BinOp,
        ty: P<Ty>,
        ctype: CTypeId,
        lhs_type: CQualTypeId,
        rhs_type: CQualTypeId,
        lhs: P<Expr>,
        rhs: P<Expr>,
    ) -> P<Expr> {
        let is_unsigned_integral_type = self.ast_context.index(ctype).kind.is_unsigned_integral_type();

        match op {
            c_ast::BinOp::Add => self.convert_addition(lhs_type, rhs_type, lhs, rhs),
            c_ast::BinOp::Subtract => self.convert_subtraction(ty, lhs_type, rhs_type, lhs, rhs),

            c_ast::BinOp::Multiply if is_unsigned_integral_type =>
                mk().method_call_expr(lhs, mk().path_segment("wrapping_mul"), vec![rhs]),
            c_ast::BinOp::Multiply => mk().binary_expr(BinOpKind::Mul, lhs, rhs),

            c_ast::BinOp::Divide if is_unsigned_integral_type =>
                mk().method_call_expr(lhs, mk().path_segment("wrapping_div"), vec![rhs]),
            c_ast::BinOp::Divide => mk().binary_expr(BinOpKind::Div, lhs, rhs),

            c_ast::BinOp::Modulus if is_unsigned_integral_type =>
                mk().method_call_expr(lhs, mk().path_segment("wrapping_rem"), vec![rhs]),
            c_ast::BinOp::Modulus =>mk().binary_expr(BinOpKind::Rem, lhs, rhs),

            c_ast::BinOp::BitXor => mk().binary_expr(BinOpKind::BitXor, lhs, rhs),

            c_ast::BinOp::ShiftRight => mk().binary_expr(BinOpKind::Shr, lhs, rhs),
            c_ast::BinOp::ShiftLeft => mk().binary_expr(BinOpKind::Shl, lhs, rhs),

            c_ast::BinOp::EqualEqual => bool_to_int(mk().binary_expr(BinOpKind::Eq, lhs, rhs)),
            c_ast::BinOp::NotEqual => bool_to_int(mk().binary_expr(BinOpKind::Ne, lhs, rhs)),
            c_ast::BinOp::Less => bool_to_int(mk().binary_expr(BinOpKind::Lt, lhs, rhs)),
            c_ast::BinOp::Greater => bool_to_int(mk().binary_expr(BinOpKind::Gt, lhs, rhs)),
            c_ast::BinOp::GreaterEqual => bool_to_int(mk().binary_expr(BinOpKind::Ge, lhs, rhs)),
            c_ast::BinOp::LessEqual => bool_to_int(mk().binary_expr(BinOpKind::Le, lhs, rhs)),

            c_ast::BinOp::BitAnd => mk().binary_expr(BinOpKind::BitAnd, lhs, rhs),
            c_ast::BinOp::BitOr => mk().binary_expr(BinOpKind::BitOr, lhs, rhs),

            op => unimplemented!("Translation of binary operator {:?}", op),
        }
    }

    fn convert_addition(
        &self,
        lhs_type_id: CQualTypeId,
        rhs_type_id: CQualTypeId,
        lhs: P<Expr>,
        rhs: P<Expr>
    ) -> P<Expr> {
        let lhs_type = &self.ast_context.resolve_type(lhs_type_id.ctype).kind;
        let rhs_type = &self.ast_context.resolve_type(rhs_type_id.ctype).kind;

        if lhs_type.is_pointer() {
            pointer_offset(lhs, rhs)
        } else if rhs_type.is_pointer() {
            pointer_offset(lhs, rhs)
        } else if lhs_type.is_unsigned_integral_type() {
            mk().method_call_expr(lhs, mk().path_segment("wrapping_add"), vec![rhs])
        } else {
            mk().binary_expr(BinOpKind::Add, lhs, rhs)
        }
    }

    fn convert_subtraction(
        &self,
        ty: P<Ty>,
        lhs_type_id: CQualTypeId,
        rhs_type_id: CQualTypeId,
        lhs: P<Expr>,
        rhs: P<Expr>,
    ) -> P<Expr> {
        let lhs_type = &self.ast_context.resolve_type(lhs_type_id.ctype).kind;
        let rhs_type = &self.ast_context.resolve_type(rhs_type_id.ctype).kind;

        if rhs_type.is_pointer() {
            // offset_to returns None when a pointer
            // offset_opt := rhs.offset_to(lhs)
            let offset_opt = mk().method_call_expr(rhs, "offset_to", vec![lhs]);
            // msg := "bad offset_to"
            let msg = mk().lit_expr(mk().str_lit("bad offset_to"));
            // offset := offset_opt.expect(msg)
            let offset = mk().method_call_expr(offset_opt, "expect", vec![msg]);
            mk().cast_expr(offset, ty)
        } else if lhs_type.is_pointer() {
            let neg_rhs = mk().unary_expr(ast::UnOp::Neg, rhs);
            pointer_offset(lhs, neg_rhs)
        } else if lhs_type.is_unsigned_integral_type() {
            mk().method_call_expr(lhs, mk().path_segment("wrapping_sub"), vec![rhs])
        } else {
            mk().binary_expr(BinOpKind::Sub, lhs, rhs)
        }
    }

    /// Convert a boolean expression to a boolean for use in && or || or if
    fn match_bool(&self, target: bool, ty_id: CTypeId, val: P<Expr>) -> P<Expr> {
        let ty = &self.ast_context.resolve_type(ty_id).kind;

        if self.is_function_pointer(ty_id) {
            if target {
                mk().method_call_expr(val, "is_some", vec![] as Vec<P<Expr>>)
            } else {
                mk().method_call_expr(val, "is_none", vec![] as Vec<P<Expr>>)
            }
        } else if ty.is_pointer() {
            let mut res = mk().method_call_expr(val, "is_null", vec![] as Vec<P<Expr>>);
            if target {
                res = mk().unary_expr(ast::UnOp::Not, res)
            }
            res
        } else {
            let zero = if ty.is_floating_type() {
                mk().lit_expr(mk().float_unsuffixed_lit("0."))
            } else {
                mk().lit_expr(mk().int_lit(0, LitIntType::Unsuffixed))
            };

            // One simplification we can make at the cost of inspecting `val` more closely: if `val`
            // is already in the form `(x <op> y) as <ty>` where `<op>` is a Rust operator
            // that returns a boolean, we can simple output `x <op> y` or `!(x <op> y)`.
            if let ExprKind::Cast(ref arg, _) = val.node {
                if let ExprKind::Binary(op, _, _) = arg.node {
                    match op.node {
                        BinOpKind::Or | BinOpKind::And |
                        BinOpKind::Eq | BinOpKind::Ne |
                        BinOpKind::Lt | BinOpKind::Le |
                        BinOpKind::Gt | BinOpKind::Ge => if target {
                            // If target == true, just return the argument
                            return arg.clone();
                        } else {
                            // If target == false, return !arg
                            return mk().unary_expr(ast::UnOp::Not, arg.clone());
                        },
                        _ => { }
                    }
                }
            }

            // The backup is to just compare against zero
            if target {
                mk().binary_expr(BinOpKind::Ne, zero, val)
            } else {
                mk().binary_expr(BinOpKind::Eq, zero, val)
            }
        }
    }

    /// Convert expression to c_int using '!' behavior
    fn convert_not(&self, ty_id: CTypeId, val: P<Expr>) -> P<Expr> {
        let b = self.match_bool(false, ty_id, val);
        mk().cast_expr(b, mk().path_ty(vec!["libc","c_int"]))
    }

    fn is_function_pointer(&self, typ: CTypeId) -> bool {
        let resolved_ctype = self.ast_context.resolve_type(typ);
        if let CTypeKind::Pointer(p) = resolved_ctype.kind {
            if let CTypeKind::Function { .. } = self.ast_context.resolve_type(p.ctype).kind {
                true
            } else { false }
        } else { false }
    }

    pub fn with_scope<F,A>(&self, f: F) -> A
        where F: FnOnce() -> A {
        self.renamer.borrow_mut().add_scope();
        let result = f();
        self.renamer.borrow_mut().drop_scope();
        result
    }

    // Visit all the declarations in the stmt (or the compound stmt)
    //
    // FIXME: when this is done, call this every time we open a scope in the CFG
    pub fn visit_decls(&self, stmt_ids: &Vec<CStmtId>) -> () {

        for stmt_id in stmt_ids {
            if let CStmtKind::Decls(ref decl_ids) = self.ast_context.index(*stmt_id).kind {
                for decl_id in decl_ids {
                    unimplemented!();
                }
            }
        }
    }
}<|MERGE_RESOLUTION|>--- conflicted
+++ resolved
@@ -25,12 +25,9 @@
     pub ast_context: TypedAstContext,
     renamer: RefCell<Renamer<CDeclId>>,
     loops: LoopContext,
-<<<<<<< HEAD
     reloop_cfgs: bool,
+    zero_inits: RefCell<HashMap<CDeclId, Result<P<Expr>, String>>>,
     dump_function_cfgs: bool,
-=======
-    zero_inits: RefCell<HashMap<CDeclId, Result<P<Expr>, String>>>,
->>>>>>> 0fb1df32
 }
 
 pub struct WithStmts<T> {
@@ -227,7 +224,6 @@
         }
     }
 
-
     to_string(|s| {
 
         let features =
@@ -276,7 +272,10 @@
 ///   * handling `volatile` properly, e.g., suppose `volatile int n, *p;` and `int x;`.
 ///     Then, `x = n` is a volatile read of `n` but `p = &n` is not. We get this behaviour
 ///     by translating the argument of `&` using `ExprUse::LValue` and the right hand side of `=`
+///
 ///     using `ExprUse::RValue`.
+///
+///   * handling `volatile` properly
 ///
 /// See `Translation::convert_expr` for more details.
 #[derive(Copy, Clone, Debug, PartialOrd, PartialEq, Ord, Eq)]
@@ -308,13 +307,9 @@
                 "yield",
             ])),
             loops: LoopContext::new(),
-<<<<<<< HEAD
-
+            zero_inits: RefCell::new(HashMap::new()),
             reloop_cfgs,
             dump_function_cfgs,
-=======
-            zero_inits: RefCell::new(HashMap::new()),
->>>>>>> 0fb1df32
         }
     }
 
@@ -533,11 +528,7 @@
             if let Some(body) = body {
                 // Translating an actual function
 
-<<<<<<< HEAD
-                let block = self.convert_function_body(name, body);
-=======
-                let block = self.convert_function_body(body)?;
->>>>>>> 0fb1df32
+                let block = self.convert_function_body(name, body)?;
 
                 // Only add linkage attributes if the function is `extern`
                 let mk_ = if is_extern {
@@ -561,12 +552,10 @@
         })
     }
 
-<<<<<<< HEAD
-    fn convert_function_body(&self, name: &str, body_id: CStmtId) -> P<Block> {
+    fn convert_function_body(&self, name: &str, body_id: CStmtId) -> Result<P<Block>,String> {
 
         // Function body scope
         self.with_scope(|| {
-
             let stmts = if self.reloop_cfgs {
                 let graph = cfg::Cfg::from_stmt(self, body_id);
 
@@ -596,27 +585,17 @@
                 stmts
             } else {
                 match self.ast_context.index(body_id).kind {
-                    CStmtKind::Compound(ref stmts) => stmts
-                        .iter()
-                        .flat_map(|stmt| self.convert_stmt(*stmt))
-                        .collect(),
+                    CStmtKind::Compound(ref stmts) => {
+                        let mut res = vec![];
+                        for &stmt in stmts {
+                            res.append(&mut self.convert_stmt(stmt)?)
+                        }
+                        res
+                    }
                     _ => panic!("function body expects to be a compound statement"),
                 }
-=======
-    fn convert_function_body(&self, body_id: CStmtId) -> Result<P<Block>, String> {
-
-        // Function body scope
-        self.with_scope(|| {
-            let stmts = match self.ast_context.index(body_id).kind {
-                CStmtKind::Compound(ref stmts) => stmts
-                    .iter()
-                    .map(|stmt| self.convert_stmt(*stmt))
-                    .collect::<Result<Vec<Vec<Stmt>>,String>>()?,
-                _ => panic!("function body expects to be a compound statement"),
->>>>>>> 0fb1df32
             };
-
-            Ok(stmts_block(stmts.into_iter().flat_map(|x|x).collect()))
+            Ok(stmts_block(stmts))
         })
     }
 
@@ -687,11 +666,7 @@
     }
 
     /// Convert a C expression to a rust boolean expression
-<<<<<<< HEAD
-    pub fn convert_condition(&self, target: bool, cond_id: CExprId) -> WithStmts<P<Expr>> {
-=======
-    fn convert_condition(&self, target: bool, cond_id: CExprId) -> Result<WithStmts<P<Expr>>, String> {
->>>>>>> 0fb1df32
+    pub fn convert_condition(&self, target: bool, cond_id: CExprId) -> Result<WithStmts<P<Expr>>,String> {
         let ty_id = self.ast_context.index(cond_id).kind.get_type();
 
         Ok(self.convert_expr(ExprUse::RValue, cond_id)?
@@ -930,11 +905,7 @@
     /// In the case that `use_` is `ExprUse::Unused`, all side-effecting components will be in the
     /// `stmts` field of the output and it is expected that the `val` field of the output will be
     /// ignored.
-<<<<<<< HEAD
-    pub fn convert_expr(&self, use_: ExprUse, expr_id: CExprId) -> WithStmts<P<Expr>> {
-=======
-    fn convert_expr(&self, use_: ExprUse, expr_id: CExprId) -> Result<WithStmts<P<Expr>>, String> {
->>>>>>> 0fb1df32
+    pub fn convert_expr(&self, use_: ExprUse, expr_id: CExprId) -> Result<WithStmts<P<Expr>>,String> {
 
         match self.ast_context.index(expr_id).kind {
 
